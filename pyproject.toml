--- conflicted
+++ resolved
@@ -1,4 +1,3 @@
-<<<<<<< HEAD
 [tool.poetry]
 name = "websocks"
 version = "0.3.0"
@@ -41,51 +40,4 @@
 
 [build-system]
 requires = ["poetry>=0.12"]
-build-backend = "poetry.masonry.api"
-=======
-[tool.poetry]
-name = "websocks"
-version = "0.3.0"
-description = "A websocket-based socks5 proxy."
-readme = "README.md"
-authors = ["abersheeran <me@abersheeran.com>"]
-license = "MIT"
-
-homepage = "https://github.com/abersheeran/websocks"
-repository = "https://github.com/abersheeran/websocks"
-documentation = "https://github.com/abersheeran/websocks/wiki"
-classifiers=[
-    "Programming Language :: Python :: 3.6",
-    "Programming Language :: Python :: 3.7",
-    "Programming Language :: Python :: Implementation :: CPython",
-    "Programming Language :: Python :: Implementation :: PyPy",
-]
-
-packages = [
-    { include = "websocks" },
-]
-
-[tool.poetry.scripts]
-websocks =  'websocks.commands:main'
-
-[tool.poetry.dependencies]
-python = "^3.7"
-uvloop = {version = "*", markers = "sys_platform != 'win32' and sys_platform != 'cygwin' and platform_python_implementation != 'pypy'"}
-websockets = "^8.1"
-cryptography = "^2.8"
-asyncio-socks5 = "^0.2.11"
-click = "^7.0"
-pyyaml = "^5.3.1"
-typing-extensions = { version = "^3.7.4.1", python= "<3.8" }
-aiodns = "^2.0.0"
-
-[tool.poetry.dev-dependencies]
-flake8 = "^3.8.3"
-black = "^19.10b0"
-pytest = "^5.3.2"
-pysocks = "^1.7.1"
-
-[build-system]
-requires = ["poetry>=0.12"]
-build-backend = "poetry.masonry.api"
->>>>>>> 72761ff6
+build-backend = "poetry.masonry.api"