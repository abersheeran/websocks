<<<<<<< HEAD
import os
import re
import base64
import typing
import ipaddress
from urllib import request

from .utils import Singleton

# if os.name == "posix":
#     root = "~"
# else:
#     root = os.environ.get("USERPROFILE", "C:")
#
# root = os.path.join(root, '.websocks')

root = os.path.dirname(os.path.abspath(__file__))

if not os.path.exists(root):
    os.makedirs(root)

gfwlist_path = os.path.join(root, "gfwlist.txt")
whitelist_path = os.path.join(root, "whitelist.txt")


cache: set = set()


class FilterRule(metaclass=Singleton):
    def __init__(self, yourselfs: typing.Sequence[str] = []) -> None:
        self.black_list = (
            re.compile(
                r".*?google\.(ac|ad|ae|af|al|am|as|at|az|ba|be|bf|bg|bi|bj|bs|bt|by|ca|cat|cd|cf|cg|ch|ci|cl|cm|co.ao|co.bw|co.ck|co.cr|co.id|co.il|co.in|co.jp|co.ke|co.kr|co.ls|co.ma|com|com.af|com.ag|com.ai|com.ar|com.au|com.bd|com.bh|com.bn|com.bo|com.br|com.bz|com.co|com.cu|com.cy|com.do|com.ec|com.eg|com.et|com.fj|com.gh|com.gi|com.gt|com.hk|com.jm|com.kh|com.kw|com.lb|com.ly|com.mm|com.mt|com.mx|com.my|com.na|com.nf|com.ng|com.ni|com.np|com.om|com.pa|com.pe|com.pg|com.ph|com.pk|com.pr|com.py|com.qa|com.sa|com.sb|com.sg|com.sl|com.sv|com.tj|com.tr|com.tw|com.ua|com.uy|com.vc|com.vn|co.mz|co.nz|co.th|co.tz|co.ug|co.uk|co.uz|co.ve|co.vi|co.za|co.zm|co.zw|cv|cz|de|dj|dk|dm|dz|ee|es|eu|fi|fm|fr|ga|ge|gg|gl|gm|gp|gr|gy|hk|hn|hr|ht|hu|ie|im|iq|is|it|it.ao|je|jo|kg|ki|kz|la|li|lk|lt|lu|lv|md|me|mg|mk|ml|mn|ms|mu|mv|mw|mx|ne|nl|no|nr|nu|org|pl|pn|ps|pt|ro|rs|ru|rw|sc|se|sh|si|sk|sm|sn|so|sr|st|td|tg|tk|tl|tm|tn|to|tt|us|vg|vn|vu|ws)"
            ),
            re.compile(r".*?blogspot\.[A-Za-z0-9-]+"),
        )
        self.yourselfs = list(yourselfs)

    @staticmethod
    def download_gfwlist(
        url: str = "https://cdn.jsdelivr.net/gh/gfwlist/gfwlist/gfwlist.txt",
    ) -> None:
        if url is None:
            print("gfwlist url is None, nothing to do.", flush=True)
            return
        req = request.Request(url, method="GET")
        resp = request.urlopen(req)
        with open(gfwlist_path, "wb+") as file:
            base64.decode(resp, file)

    @staticmethod
    def download_whitelist(
        url: str = "https://cdn.jsdelivr.net/gh/abersheeran/websocks/websocks/whitelist.txt",
    ) -> None:
        if url is None:
            print("whitelist url is None, nothing to do.", flush=True)
            return
        req = request.Request(url, method="GET")
        resp = request.urlopen(req)
        with open(whitelist_path, "wb+") as file:
            file.write(resp.read())

    @staticmethod
    def open(filepath: str) -> typing.Generator:
        try:
            with open(filepath, "r") as file:
                for line in file.readlines():
                    yield line.strip()
        except FileNotFoundError:
            pass

    def judge(self, host: str) -> typing.Optional[bool]:
        """
        匹配例外则返回 False, 匹配成功则返回 True.
        不在规则内返回 None.
        """
        result = None
        result = self._judge_whitelist(host)
        if result is not None:
            return result
        result = self._judge_gfwlist(host)
        if result is not None:
            return result
        result = self._judge_yourself(host)
        if result is not None:
            return result

        for black_rule in self.black_list:
            if black_rule.match(host):
                return True

    def _judge_whitelist(self, host: str) -> typing.Optional[bool]:
        """
        从白名单中匹配
        """
        return self._judge_from_file(whitelist_path, host)

    def _judge_gfwlist(self, host: str) -> typing.Optional[bool]:
        """
        从 GFWList 中匹配
        """
        return self._judge_from_file(gfwlist_path, host)

    def _judge_yourself(self, host: str) -> typing.Optional[bool]:
        """
        从自定义文件中匹配
        """
        for filepath in self.yourselfs:
            result = self._judge_from_file(filepath, host)
            if result is not None:
                return result

    def _judge_from_file(self, filepath: str, host: str) -> typing.Optional[bool]:
        for line in self.open(filepath):
            line = line.strip()
            if not line:
                continue
            result = self._judge(line, host)
            if result is not None:
                return result

    def _judge(self, line: str, host: str) -> typing.Optional[bool]:
        if line.startswith("!"):
            return None
        if line[:2] == "||":
            if host.startswith(line[2:]):
                return True
        elif line[0] == ".":
            if host.endswith(line):
                return True
        elif line.startswith("@@"):
            _ = self._judge(line[2:], host)
            if _ is not None:
                return not _
        else:
            if host.startswith(line):
                return True


def judge(host: str) -> typing.Optional[bool]:
    """检查是否需要走代理"""
    result = None

    try:
        address = ipaddress.ip_address(host)
        if address.is_private:
            return False
    except ValueError:
        pass

    if host in cache:
        return True

    result = FilterRule().judge(host)

    if result is True:
        cache.add(host)
    return result


def add(host: str) -> None:
    """增加新的 host 进加速名单"""
    cache.add(host)
=======
import os
import re
import base64
import typing
import ipaddress
from urllib import request

from .utils import Singleton

# if os.name == "posix":
#     root = "~"
# else:
#     root = os.environ.get("USERPROFILE", "C:")
#
# root = os.path.join(root, '.websocks')

root = os.path.dirname(os.path.abspath(__file__))

if not os.path.exists(root):
    os.makedirs(root)

gfwlist_path = os.path.join(root, "gfwlist.txt")
whitelist_path = os.path.join(root, "whitelist.txt")


cache: set = set()


class FilterRule(metaclass=Singleton):
    def __init__(self, yourselfs: typing.Sequence[str] = []) -> None:
        self.black_list = (
            re.compile(
                r".*?google\.(ac|ad|ae|af|al|am|as|at|az|ba|be|bf|bg|bi|bj|bs|bt|by|ca|cat|cd|cf|cg|ch|ci|cl|cm|co.ao|co.bw|co.ck|co.cr|co.id|co.il|co.in|co.jp|co.ke|co.kr|co.ls|co.ma|com|com.af|com.ag|com.ai|com.ar|com.au|com.bd|com.bh|com.bn|com.bo|com.br|com.bz|com.co|com.cu|com.cy|com.do|com.ec|com.eg|com.et|com.fj|com.gh|com.gi|com.gt|com.hk|com.jm|com.kh|com.kw|com.lb|com.ly|com.mm|com.mt|com.mx|com.my|com.na|com.nf|com.ng|com.ni|com.np|com.om|com.pa|com.pe|com.pg|com.ph|com.pk|com.pr|com.py|com.qa|com.sa|com.sb|com.sg|com.sl|com.sv|com.tj|com.tr|com.tw|com.ua|com.uy|com.vc|com.vn|co.mz|co.nz|co.th|co.tz|co.ug|co.uk|co.uz|co.ve|co.vi|co.za|co.zm|co.zw|cv|cz|de|dj|dk|dm|dz|ee|es|eu|fi|fm|fr|ga|ge|gg|gl|gm|gp|gr|gy|hk|hn|hr|ht|hu|ie|im|iq|is|it|it.ao|je|jo|kg|ki|kz|la|li|lk|lt|lu|lv|md|me|mg|mk|ml|mn|ms|mu|mv|mw|mx|ne|nl|no|nr|nu|org|pl|pn|ps|pt|ro|rs|ru|rw|sc|se|sh|si|sk|sm|sn|so|sr|st|td|tg|tk|tl|tm|tn|to|tt|us|vg|vn|vu|ws)"
            ),
            re.compile(r".*?blogspot\.[A-Za-z0-9-]+"),
        )
        self.yourselfs = list(yourselfs)

    @staticmethod
    def download_gfwlist(
        url: str = "https://cdn.jsdelivr.net/gh/gfwlist/gfwlist/gfwlist.txt",
    ) -> None:
        if url is None:
            print("gfwlist url is None, nothing to do.", flush=True)
            return
        req = request.Request(url, method="GET")
        resp = request.urlopen(req)
        with open(gfwlist_path, "wb+") as file:
            base64.decode(resp, file)

    @staticmethod
    def download_whitelist(
        url: str = "https://cdn.jsdelivr.net/gh/abersheeran/websocks/websocks/whitelist.txt",
    ) -> None:
        if url is None:
            print("whitelist url is None, nothing to do.", flush=True)
            return
        req = request.Request(url, method="GET")
        resp = request.urlopen(req)
        with open(whitelist_path, "wb+") as file:
            file.write(resp.read())

    @staticmethod
    def open(filepath: str) -> typing.Generator:
        try:
            file = open(filepath, "r")
            for line in file.readlines():
                yield line.strip()
        except FileNotFoundError:
            pass

    def judge(self, host: str) -> typing.Optional[bool]:
        """
        匹配例外则返回 False, 匹配成功则返回 True.
        不在规则内返回 None.
        """
        result = None
        result = self._judge_whitelist(host)
        if result is not None:
            return result
        result = self._judge_gfwlist(host)
        if result is not None:
            return result
        result = self._judge_yourself(host)
        if result is not None:
            return result

        for black_rule in self.black_list:
            if black_rule.match(host):
                return True

    def _judge_whitelist(self, host: str) -> typing.Optional[bool]:
        """
        从白名单中匹配
        """
        return self._judge_from_file(whitelist_path, host)

    def _judge_gfwlist(self, host: str) -> typing.Optional[bool]:
        """
        从 GFWList 中匹配
        """
        return self._judge_from_file(gfwlist_path, host)

    def _judge_yourself(self, host: str) -> typing.Optional[bool]:
        """
        从自定义文件中匹配
        """
        for filepath in self.yourselfs:
            result = self._judge_from_file(filepath, host)
            if result is not None:
                return result

    def _judge_from_file(self, filepath: str, host: str) -> typing.Optional[bool]:
        for line in self.open(filepath):
            line = line.strip()
            if not line:
                continue
            result = self._judge(line, host)
            if result is not None:
                return result

    def _judge(self, line: str, host: str) -> typing.Optional[bool]:
        if line.startswith("!"):
            return None
        if line[:2] == "||":
            if host.startswith(line[2:]):
                return True
        elif line[0] == ".":
            if host.endswith(line):
                return True
        elif line.startswith("@@"):
            _ = self._judge(line[2:], host)
            if _ is not None:
                return not _
        else:
            if host.startswith(line):
                return True


def judge(host: str) -> typing.Optional[bool]:
    """检查是否需要走代理"""
    result = None

    try:
        address = ipaddress.ip_address(host)
        if address.is_private:
            return False
    except ValueError:
        pass

    if host in cache:
        return True

    result = FilterRule().judge(host)

    if result is True:
        cache.add(host)
    return result


def add(host: str) -> None:
    """增加新的 host 进加速名单"""
    cache.add(host)
>>>>>>> 72761ff6
<|MERGE_RESOLUTION|>--- conflicted
+++ resolved
@@ -1,4 +1,3 @@
-<<<<<<< HEAD
 import os
 import re
 import base64
@@ -161,169 +160,4 @@
 
 def add(host: str) -> None:
     """增加新的 host 进加速名单"""
-    cache.add(host)
-=======
-import os
-import re
-import base64
-import typing
-import ipaddress
-from urllib import request
-
-from .utils import Singleton
-
-# if os.name == "posix":
-#     root = "~"
-# else:
-#     root = os.environ.get("USERPROFILE", "C:")
-#
-# root = os.path.join(root, '.websocks')
-
-root = os.path.dirname(os.path.abspath(__file__))
-
-if not os.path.exists(root):
-    os.makedirs(root)
-
-gfwlist_path = os.path.join(root, "gfwlist.txt")
-whitelist_path = os.path.join(root, "whitelist.txt")
-
-
-cache: set = set()
-
-
-class FilterRule(metaclass=Singleton):
-    def __init__(self, yourselfs: typing.Sequence[str] = []) -> None:
-        self.black_list = (
-            re.compile(
-                r".*?google\.(ac|ad|ae|af|al|am|as|at|az|ba|be|bf|bg|bi|bj|bs|bt|by|ca|cat|cd|cf|cg|ch|ci|cl|cm|co.ao|co.bw|co.ck|co.cr|co.id|co.il|co.in|co.jp|co.ke|co.kr|co.ls|co.ma|com|com.af|com.ag|com.ai|com.ar|com.au|com.bd|com.bh|com.bn|com.bo|com.br|com.bz|com.co|com.cu|com.cy|com.do|com.ec|com.eg|com.et|com.fj|com.gh|com.gi|com.gt|com.hk|com.jm|com.kh|com.kw|com.lb|com.ly|com.mm|com.mt|com.mx|com.my|com.na|com.nf|com.ng|com.ni|com.np|com.om|com.pa|com.pe|com.pg|com.ph|com.pk|com.pr|com.py|com.qa|com.sa|com.sb|com.sg|com.sl|com.sv|com.tj|com.tr|com.tw|com.ua|com.uy|com.vc|com.vn|co.mz|co.nz|co.th|co.tz|co.ug|co.uk|co.uz|co.ve|co.vi|co.za|co.zm|co.zw|cv|cz|de|dj|dk|dm|dz|ee|es|eu|fi|fm|fr|ga|ge|gg|gl|gm|gp|gr|gy|hk|hn|hr|ht|hu|ie|im|iq|is|it|it.ao|je|jo|kg|ki|kz|la|li|lk|lt|lu|lv|md|me|mg|mk|ml|mn|ms|mu|mv|mw|mx|ne|nl|no|nr|nu|org|pl|pn|ps|pt|ro|rs|ru|rw|sc|se|sh|si|sk|sm|sn|so|sr|st|td|tg|tk|tl|tm|tn|to|tt|us|vg|vn|vu|ws)"
-            ),
-            re.compile(r".*?blogspot\.[A-Za-z0-9-]+"),
-        )
-        self.yourselfs = list(yourselfs)
-
-    @staticmethod
-    def download_gfwlist(
-        url: str = "https://cdn.jsdelivr.net/gh/gfwlist/gfwlist/gfwlist.txt",
-    ) -> None:
-        if url is None:
-            print("gfwlist url is None, nothing to do.", flush=True)
-            return
-        req = request.Request(url, method="GET")
-        resp = request.urlopen(req)
-        with open(gfwlist_path, "wb+") as file:
-            base64.decode(resp, file)
-
-    @staticmethod
-    def download_whitelist(
-        url: str = "https://cdn.jsdelivr.net/gh/abersheeran/websocks/websocks/whitelist.txt",
-    ) -> None:
-        if url is None:
-            print("whitelist url is None, nothing to do.", flush=True)
-            return
-        req = request.Request(url, method="GET")
-        resp = request.urlopen(req)
-        with open(whitelist_path, "wb+") as file:
-            file.write(resp.read())
-
-    @staticmethod
-    def open(filepath: str) -> typing.Generator:
-        try:
-            file = open(filepath, "r")
-            for line in file.readlines():
-                yield line.strip()
-        except FileNotFoundError:
-            pass
-
-    def judge(self, host: str) -> typing.Optional[bool]:
-        """
-        匹配例外则返回 False, 匹配成功则返回 True.
-        不在规则内返回 None.
-        """
-        result = None
-        result = self._judge_whitelist(host)
-        if result is not None:
-            return result
-        result = self._judge_gfwlist(host)
-        if result is not None:
-            return result
-        result = self._judge_yourself(host)
-        if result is not None:
-            return result
-
-        for black_rule in self.black_list:
-            if black_rule.match(host):
-                return True
-
-    def _judge_whitelist(self, host: str) -> typing.Optional[bool]:
-        """
-        从白名单中匹配
-        """
-        return self._judge_from_file(whitelist_path, host)
-
-    def _judge_gfwlist(self, host: str) -> typing.Optional[bool]:
-        """
-        从 GFWList 中匹配
-        """
-        return self._judge_from_file(gfwlist_path, host)
-
-    def _judge_yourself(self, host: str) -> typing.Optional[bool]:
-        """
-        从自定义文件中匹配
-        """
-        for filepath in self.yourselfs:
-            result = self._judge_from_file(filepath, host)
-            if result is not None:
-                return result
-
-    def _judge_from_file(self, filepath: str, host: str) -> typing.Optional[bool]:
-        for line in self.open(filepath):
-            line = line.strip()
-            if not line:
-                continue
-            result = self._judge(line, host)
-            if result is not None:
-                return result
-
-    def _judge(self, line: str, host: str) -> typing.Optional[bool]:
-        if line.startswith("!"):
-            return None
-        if line[:2] == "||":
-            if host.startswith(line[2:]):
-                return True
-        elif line[0] == ".":
-            if host.endswith(line):
-                return True
-        elif line.startswith("@@"):
-            _ = self._judge(line[2:], host)
-            if _ is not None:
-                return not _
-        else:
-            if host.startswith(line):
-                return True
-
-
-def judge(host: str) -> typing.Optional[bool]:
-    """检查是否需要走代理"""
-    result = None
-
-    try:
-        address = ipaddress.ip_address(host)
-        if address.is_private:
-            return False
-    except ValueError:
-        pass
-
-    if host in cache:
-        return True
-
-    result = FilterRule().judge(host)
-
-    if result is True:
-        cache.add(host)
-    return result
-
-
-def add(host: str) -> None:
-    """增加新的 host 进加速名单"""
-    cache.add(host)
->>>>>>> 72761ff6
+    cache.add(host)